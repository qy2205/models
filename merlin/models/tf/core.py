--- conflicted
+++ resolved
@@ -1843,31 +1843,17 @@
             predictions, targets=targets, sample_weight=sample_weight, training=training
         )
 
-<<<<<<< HEAD
-        update_ops = self.calculate_metrics(
-            predictions, targets, loss=loss, forward=False, training=training
-        )
-        """
-=======
->>>>>>> 65929c8f
-        update_ops = tf.cond(
-            tf.convert_to_tensor(compute_metrics),
-            lambda: self.calculate_metrics(
+        if compute_metrics:
+            update_ops = self.calculate_metrics(
                 predictions, targets, loss=loss, forward=False, training=training
-            ),
-            lambda: [],
-        )
-<<<<<<< HEAD
-        """
-=======
->>>>>>> 65929c8f
-
-        update_ops = [x for x in update_ops if x is not None]
-
-        with tf.control_dependencies(update_ops):
-            return tf.identity(loss)
-
-        # return loss
+            )
+
+            update_ops = [x for x in update_ops if x is not None]
+
+            with tf.control_dependencies(update_ops):
+                return tf.identity(loss)
+
+        return loss
 
     def repr_add(self):
         return [("loss", self.loss)]
@@ -1898,24 +1884,14 @@
             if len(ranking_metrics) > 0:
                 # Sorts the top-k items for metrics computation
                 max_k = tf.reduce_max([metric.top_ks for metric in ranking_metrics])
-<<<<<<< HEAD
                 predictions, targets = extract_topk(max_k, predictions, targets)
-=======
-                predictions, _, targets = extract_topk(max_k, predictions, targets)
->>>>>>> 65929c8f
 
         else:
             if self.pre_eval_topk:
                 outputs = self.pre_eval_topk.call_targets(
-<<<<<<< HEAD
                     PredictionOutput(predictions, targets), **kwargs
                 )
                 targets, predictions = outputs.targets, outputs.predictions
-=======
-                    {"predictions": predictions, "targets": targets}, **kwargs
-                )
-                targets, predictions = outputs["targets"], outputs["predictions"]
->>>>>>> 65929c8f
 
         update_ops = []
 
@@ -2284,7 +2260,6 @@
         return {"block": tf.keras.utils.serialize_keras_object(self.block)}
 
 
-<<<<<<< HEAD
 class MetricsComputeCallback(tf.keras.callbacks.Callback):
     def __init__(self, train_metrics_steps=1, **kwargs):
         self.train_metrics_steps = train_metrics_steps
@@ -2310,14 +2285,6 @@
 
     def on_test_begin(self, logs=None):
         self.model._should_compute_eval_metrics_as_in_training = self._is_fitting
-=======
-class IsFittingCallback(tf.keras.callbacks.Callback):
-    def on_train_begin(self, logs=None):
-        self.model._is_fitting = True
-
-    def on_train_end(self, logs=None):
-        self.model._is_fitting = False
->>>>>>> 65929c8f
 
 
 @tf.keras.utils.register_keras_serializable(package="merlin.models")
@@ -2411,24 +2378,12 @@
             else:
                 targets = None
 
-            # Computing train metrics each `train_metrics_steps`
-            steps = self.optimizer.iterations
-            compute_metrics = tf.cond(
-                tf.greater_equal(self.train_metrics_steps, 1),
-                lambda: tf.equal(tf.math.floormod(steps, self.train_metrics_steps), 0),
-                lambda: False,
-            )
-
             predictions = self(inputs, training=True)
             loss = self.compute_loss(
-<<<<<<< HEAD
                 predictions,
                 targets,
                 training=True,
                 compute_metrics=self._should_compute_train_metrics_for_batch,
-=======
-                predictions, targets, training=True, compute_metrics=compute_metrics
->>>>>>> 65929c8f
             )
             tf.assert_rank(
                 loss,
@@ -2478,11 +2433,7 @@
         else:
             targets = None
 
-<<<<<<< HEAD
         training = self._should_compute_eval_metrics_as_in_training
-=======
-        training = self._is_fitting
->>>>>>> 65929c8f
         predictions = self(inputs, training=training)
         loss = self.compute_loss(predictions, targets, training=training, compute_metrics=True)
         tf.assert_rank(
@@ -2537,21 +2488,11 @@
 
             x = Dataset(x, batch_size=batch_size, **kwargs)
 
-<<<<<<< HEAD
         if callbacks is None:
             callbacks = []
 
         # Adding a callback to control metrics computation
         callbacks = [MetricsComputeCallback(train_metrics_steps)] + callbacks
-=======
-        self.train_metrics_steps = train_metrics_steps
-
-        if callbacks is None:
-            callbacks = []
-
-        # Adding a callback to detect whether the model is running fit() or not
-        callbacks = [IsFittingCallback()] + callbacks
->>>>>>> 65929c8f
 
         return super().fit(
             x,
